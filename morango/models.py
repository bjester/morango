--- conflicted
+++ resolved
@@ -92,12 +92,7 @@
         with transaction.atomic():
             obj, created = InstanceIDModel.objects.get_or_create(**kwargs)
             if created:
-<<<<<<< HEAD
                 InstanceIDModel.objects.exclude(id=obj.id).update(current=False)
-                return obj, created
-=======
-                InstanceIDModel.objects.exclude(id=obj.id.hex).update(current=False)
->>>>>>> 9caf2106
 
         return obj, created
 
